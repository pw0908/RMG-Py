--- conflicted
+++ resolved
@@ -636,19 +636,6 @@
         
         while not terminated:
             # Integrate forward in time by one time step
-<<<<<<< HEAD
-            try:
-                self.step(stepTime)
-            except DASxError as e:
-                logging.error("Trying to step from time {} to {}".format(prevTime, stepTime))
-                logging.error("Core species names: {!r}".format([getSpeciesIdentifier(s) for s in coreSpecies]))
-                logging.error("Core species moles: {!r}".format(self.y[:numCoreSpecies]))
-                logging.error("Volume: {!r}".format(self.V))
-                logging.error("Core species net rates: {!r}".format(self.coreSpeciesRates))
-                logging.error("Edge species net rates: {!r}".format(self.edgeSpeciesRates))
-                logging.error("Network leak rates: {!r}".format(self.networkLeakRates))
-                raise e
-=======
             
             if not firstTime:
                 try:
@@ -689,7 +676,6 @@
                         logging.error("Edge species net rates: {!r}".format(self.edgeSpeciesRates))
                         logging.error("Network leak rates: {!r}".format(self.networkLeakRates))
                         raise ValueError('invalidObjects could not be filled during resurrection process')
->>>>>>> 7c023a4a
             
             y_coreSpecies = self.y[:numCoreSpecies]
             totalMoles = numpy.sum(y_coreSpecies)
