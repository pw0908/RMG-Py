--- conflicted
+++ resolved
@@ -329,13 +329,6 @@
         self.mol41 = Molecule().fromAdjacencyList('''1 N u0 p2 c0 {2,S}
                                                      2 H u0 p0 c0 {1,S}''')
 
-<<<<<<< HEAD
-        self.mol25 = Molecule().fromAdjacencyList('''1  H u0 p0 {2,S}
-                                                     2  X u0 {1,S}''')
-        self.mol26 = Molecule().fromAdjacencyList('''1 X u0 p0''')
-        
-    
-=======
 
         self.mol42 = Molecule().fromAdjacencyList('''1 N u0 p1 c0 {2,T}
                                                      2 N u0 p0 c+1 {1,T} {3,S}
@@ -493,7 +486,11 @@
         #                                             10 H u0 p0 {4,S}
         #                                             11 H u0 p0 {5,S}''')
 
->>>>>>> f5b7467a
+        self.mol73 = Molecule().fromAdjacencyList('''1  H u0 p0 {2,S}
+                                                     2  X u0 {1,S}''')
+        self.mol74 = Molecule().fromAdjacencyList('''1 X u0 p0''')
+        
+    
     def atomType(self, mol, atomID):
         atom = mol.atoms[atomID]
         type = getAtomType(atom, mol.getBonds(atom))
