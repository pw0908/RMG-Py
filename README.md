# <img align="top" src="https://raw.githubusercontent.com/ReactionMechanismGenerator/RMG-Py/master/documentation/source/_static/rmg-logo-small.png"> Reaction Mechanism Generator (RMG)

[![Build status](https://img.shields.io/travis/ReactionMechanismGenerator/RMG-Py/master.svg)](https://travis-ci.org/ReactionMechanismGenerator/RMG-Py)
[![Codecov report](https://img.shields.io/codecov/c/github/ReactionMechanismGenerator/RMG-Py/master.svg)](https://codecov.io/gh/ReactionMechanismGenerator/RMG-Py)
[![Codacy report](https://img.shields.io/codacy/grade/c4b23c89e2e6486e981704d8d973d3e7/master.svg)](https://www.codacy.com/app/ReactionMechanismGenerator/RMG-Py/dashboard)
[![GitHub release](https://img.shields.io/github/release/ReactionMechanismGenerator/RMG-Py.svg)](https://github.com/ReactionMechanismGenerator/RMG-Py/releases)
[![Anconda](https://img.shields.io/conda/v/rmg/rmg.svg)](https://anaconda.org/rmg/rmg)
[![Gitter](https://img.shields.io/gitter/room/ReactionMechanismGenerator/RMG-Py.svg)](https://gitter.im/ReactionMechanismGenerator/RMG-Py)
[![RMG Website](https://img.shields.io/website-up-down-green-red/http/rmg.mit.edu.svg?label=rmg%20website)](http://rmg.mit.edu/)

## Description
This repository contains the Python version of **Reaction Mechanism Generator (RMG)**,
a tool for automatically generating chemical reaction
mechanisms for modeling reaction systems including pyrolysis, combustion,
atmospheric science, and more.

It also includes **CanTherm**, the package for calculating thermodynamics, high-pressure-limit
rate coefficients, and pressure dependent rate coefficients from quantum chemical calculations.
CanTherm is compatible with a variety of ab initio quantum chemistry software programs, including but not limited to
Gaussian, MOPAC, QChem, and MOLPRO.

*This branch is for the heterogeneous catalysis version!* (be sure to use the corresponding branch in the RMG-database)

## Source Code Repository
- [RMG Github Repository](https://github.com/ReactionMechanismGenerator/RMG-Py): contains the latest source code for RMG
- [RMG-database Github Repository](https://github.com/ReactionMechanismGenerator/RMG-database): contains source code for the latest version of the database

## How to Install
You can either download the source from GitHub and compile yourself, or download the binaries from Anaconda.
Please see the [Download and Install](http://reactionmechanismgenerator.github.io/RMG-Py/users/rmg/installation/index.html) page for detailed instructions.

## Documentation
- [RMG Documentation](http://ReactionMechanismGenerator.github.io/RMG-Py/) ([PDF version](https://github.com/ReactionMechanismGenerator/RMG-Py/raw/master/documentation/RMG-Py_and_CanTherm_Documentation.pdf))
- [CanTherm Documentation](http://ReactionMechanismGenerator.github.io/RMG-Py/users/cantherm/) ([PDF version](https://github.com/ReactionMechanismGenerator/RMG-Py/raw/master/documentation/RMG-Py_and_CanTherm_Documentation.pdf))
- [RMG API Reference](http://reactionmechanismgenerator.github.io/RMG-Py/reference/index.html) ([PDF version](https://github.com/ReactionMechanismGenerator/RMG-Py/raw/master/documentation/RMG-Py_API_Reference.pdf))

Alternatively, PDF versions of all the documentation can also be found in the `documentation` folder of the source code.  

<<<<<<< HEAD
## Credits

RMG-Py is mostly a product of 
- [Professor William H. Green's research group](http://cheme.scripts.mit.edu/green-group/) at the 
[Massachusetts Institute of Technology](http://web.mit.edu/) 
- [Professor Richard H. West's research group](http://www.northeastern.edu/comocheng/) at 
[Northeastern University](http://www.northeastern.edu/). 
=======
## How to Contribute
Please see the [Contributor Guidelines](https://github.com/ReactionMechanismGenerator/RMG-Py/wiki/RMG-Contributor-Guidelines)
for details on how to contribute to RMG-Py or RMG-database.
>>>>>>> 7c023a4a

This version for heterogeneous catalysis is the result of efforts by
- [C. Franklin Goldsmith](https://vivo.brown.edu/display/cfgoldsm) at [Brown University](https://www.brown.edu/academics/engineering/)
- [Richard H. West](http://www.che.neu.edu/people/west-richard) at 
[Northeastern University](http://www.che.neu.edu). 

## How to Give Feedback

Please post any issues you may have to the [issues page](https://github.com/ReactionMechanismGenerator/RMG-Py/issues/)
or drop in to the [chat room](https://gitter.im/ReactionMechanismGenerator/RMG-Py) or email [rmg_dev@mit.edu](mailto:rmg_dev@mit.edu) if you have questions.  

## Useful Links

- [Interactive Website](http://rmg.mit.edu): Visit this site to visualize RMG-generated models, view the databases, and 
perform thermodynamics and kinetics searches
- [Wiki](https://github.com/ReactionMechanismGenerator/RMG-Py/wiki): a wiki for developer notes
- [Issues Page](https://github.com/ReactionMechanismGenerator/RMG-Py/issues/): view current issues and feature requests

## Credits

- [Professor William H. Green's research group](http://cheme.scripts.mit.edu/green-group/) at the 
[Massachusetts Institute of Technology](http://web.mit.edu/) 
- [Professor Richard H. West's research group](http://www.northeastern.edu/comocheng/) at 
[Northeastern University](http://www.northeastern.edu/). <|MERGE_RESOLUTION|>--- conflicted
+++ resolved
@@ -36,19 +36,15 @@
 
 Alternatively, PDF versions of all the documentation can also be found in the `documentation` folder of the source code.  
 
-<<<<<<< HEAD
-## Credits
+## How to Contribute
+Please see the [Contributor Guidelines](https://github.com/ReactionMechanismGenerator/RMG-Py/wiki/RMG-Contributor-Guidelines)
+for details on how to contribute to RMG-Py or RMG-database.
 
 RMG-Py is mostly a product of 
 - [Professor William H. Green's research group](http://cheme.scripts.mit.edu/green-group/) at the 
 [Massachusetts Institute of Technology](http://web.mit.edu/) 
 - [Professor Richard H. West's research group](http://www.northeastern.edu/comocheng/) at 
 [Northeastern University](http://www.northeastern.edu/). 
-=======
-## How to Contribute
-Please see the [Contributor Guidelines](https://github.com/ReactionMechanismGenerator/RMG-Py/wiki/RMG-Contributor-Guidelines)
-for details on how to contribute to RMG-Py or RMG-database.
->>>>>>> 7c023a4a
 
 This version for heterogeneous catalysis is the result of efforts by
 - [C. Franklin Goldsmith](https://vivo.brown.edu/display/cfgoldsm) at [Brown University](https://www.brown.edu/academics/engineering/)
