--- conflicted
+++ resolved
@@ -1,62 +1,56 @@
-'''
-Created on May 17, 2012
-
-@author: nmvdewie
-'''
-import unittest
-import qmtp_package.qmtp as qm
-import qmtp_package.rmg_qm_parsers as pars
-import os
-import rmgpy.molecule as mol
-import qmtp_package.calculator as calc
-from rmgpy.thermo import ThermoData
-import re
-
-class Test(unittest.TestCase):
-
-    def testMOPAC_PM3_Parser(self):
-        driver = qm.QMTP('mopac')
-        name = 'GRWFGVWFFZKLTI-UHFFFAOYAF'
-        InChIaug = 'InChI=1/C10H16/c1-7-4-5-8-6-9(7)10(8,2)3/h4,8-9H,5-6H2,1-3H3'
-        molecule = mol.Molecule().fromInChI(InChIaug)
-<<<<<<< HEAD
-        directory = os.path.join(os.path.dirname(__file__),'data','QMfiles','MOPAC')
-
-        parser = pars.MOPACPM3Parser(name, directory, molecule, driver)
-=======
-        dir = os.path.join(os.getcwd(),'data/QMfiles/MOPAC')
-        mf = qm.molFile(molecule, name, dir)
-        parser = pars.MOPACPM3Parser(mf, driver)
->>>>>>> 4aa8c0ba
-        result = parser.parse()
-        assert isinstance(result, ThermoData)
-        
-    def testCCLibParser(self):
-        
-        #Tests to check whether the CCLibParser wrapper around CCLib works fine
-        
-        name = 'AAAOFKFEDKWQNN-UHFFFAOYAY'
-        InChIaug = 'InChI=1/C9H14O2/c1-6(2)9-5-8(11-10)4-7(9)3/h4-6,8,10H,1-3H3'
-        molecule = mol.Molecule().fromInChI(InChIaug)
-        inputFileExtension = '.log'
-        driver = qm.QMTP('gaussian03', 'pm3')
-        directory = os.path.join(os.path.dirname(__file__),'data','QMfiles','G03')
-        parsingTool = pars.CCLibParser(os.path.join(directory, name+inputFileExtension), driver)
-        
-        data = parsingTool.parse(molecule)
-        
-        self.assertEqual(data.groundStateDegeneracy, 1)
-        self.assertEqual(data.cclib_data.natom, 25)
-        self.assertEqual(data.cclib_data.molmass, 154.09938)
-        self.assertEqual(len(data.cclib_data.atomcoords[-1]), data.cclib_data.natom)
-        self.assertEqual(len(data.atomCoords), data.numberOfAtoms)
-        self.assertEqual(len(data.cclib_data.rotcons[-1]), 3)
-        self.assertEqual(len(data.cclib_data.atomnos), data.cclib_data.natom)
-        
-        print 'Z-coord Atom coord of 1st atom: '+str(data.cclib_data.atomcoords[-1][0][2])
-        
-     
-    
-    
-if __name__ == "__main__":
+'''
+Created on May 17, 2012
+
+@author: nmvdewie
+'''
+import unittest
+import qmtp_package.qmtp as qm
+import qmtp_package.rmg_qm_parsers as pars
+import os
+import rmgpy.molecule as mol
+import qmtp_package.calculator as calc
+from rmgpy.thermo import ThermoData
+import re
+
+class Test(unittest.TestCase):
+
+    def testMOPAC_PM3_Parser(self):
+        driver = qm.QMTP('mopac')
+        name = 'GRWFGVWFFZKLTI-UHFFFAOYAF'
+        InChIaug = 'InChI=1/C10H16/c1-7-4-5-8-6-9(7)10(8,2)3/h4,8-9H,5-6H2,1-3H3'
+        molecule = mol.Molecule().fromInChI(InChIaug)
+        directory = os.path.join(os.path.dirname(__file__),'data','QMfiles','MOPAC')
+        mf = qm.molFile(molecule, name, directory)
+        parser = pars.MOPACPM3Parser(mf, driver)
+        result = parser.parse()
+        assert isinstance(result, ThermoData)
+        
+    def testCCLibParser(self):
+        
+        #Tests to check whether the CCLibParser wrapper around CCLib works fine
+        
+        name = 'AAAOFKFEDKWQNN-UHFFFAOYAY'
+        InChIaug = 'InChI=1/C9H14O2/c1-6(2)9-5-8(11-10)4-7(9)3/h4-6,8,10H,1-3H3'
+        molecule = mol.Molecule().fromInChI(InChIaug)
+        inputFileExtension = '.log'
+        driver = qm.QMTP('gaussian03', 'pm3')
+        directory = os.path.join(os.path.dirname(__file__),'data','QMfiles','G03')
+        parsingTool = pars.CCLibParser(os.path.join(directory, name+inputFileExtension), driver)
+        
+        data = parsingTool.parse(molecule)
+        
+        self.assertEqual(data.groundStateDegeneracy, 1)
+        self.assertEqual(data.cclib_data.natom, 25)
+        self.assertEqual(data.cclib_data.molmass, 154.09938)
+        self.assertEqual(len(data.cclib_data.atomcoords[-1]), data.cclib_data.natom)
+        self.assertEqual(len(data.atomCoords), data.numberOfAtoms)
+        self.assertEqual(len(data.cclib_data.rotcons[-1]), 3)
+        self.assertEqual(len(data.cclib_data.atomnos), data.cclib_data.natom)
+        
+        print 'Z-coord Atom coord of 1st atom: '+str(data.cclib_data.atomcoords[-1][0][2])
+        
+     
+    
+    
+if __name__ == "__main__":
     unittest.main( testRunner = unittest.TextTestRunner(verbosity=2) )